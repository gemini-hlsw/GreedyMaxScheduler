--- conflicted
+++ resolved
@@ -73,7 +73,6 @@
                 input_data = pd.read_pickle(input_file)
                 logging.info(f'\t\t{len(input_data.columns)} columns, {len(input_data)} rows')
 
-<<<<<<< HEAD
                 input_data = input_data.drop(columns={
                     'Night', f'{site.name}_Sun_Elevation', 'cc_requested', 'iq_requested',
                     'Airmass_QAP', 'Filter', 'Instrument', 'Object', 'Sidereal', 'Filename_QAP', 'Types',
@@ -131,33 +130,6 @@
                 logging.info(f'Writing {output_filename}')
                 pd.to_pickle(self.site_data_by_night[site], output_filename)
         
-=======
-            self.site_data_by_night[site] = {}
-            local_site_data = input_data.iterrows()
-            for index, night in local_site_data:
-                night_start_line = night
-                night_date = night[time_stamp].date()
-                night_start_line["cc_band"] = cc_band_to_float(night_start_line["cc_band"])
-                #logging.info(night_start_line["cc_band"])
-                logging.info(f'\tProccesing UTC night of {night_date}')
-                night_list = [night_start_line]
-                previous_line = night_start_line
-                index2, current_line = next(local_site_data)
-                current_line["cc_band"] = cc_band_to_float(current_line["cc_band"])
-
-                while current_line[time_stamp] - previous_line[time_stamp] < day_difference:
-                    night_list.append(current_line)
-                    previous_line = current_line
-                    try:
-                        index3, current_line = next(local_site_data)
-                        current_line["cc_band"] = cc_band_to_float(current_line["cc_band"])
-                    except StopIteration:
-                        logging.info("End of data")
-                        break
-               
-                self.site_data_by_night[site][night_date] = night_list
-
->>>>>>> 8ff15883
     @staticmethod
     def get_actual_conditions_variant(site: Site,
                                       times: Time) -> Optional[Variant]:
